/*
Copyright 2021 Gravitational, Inc.

Licensed under the Apache License, Version 2.0 (the "License");
you may not use this file except in compliance with the License.
You may obtain a copy of the License at

    http://www.apache.org/licenses/LICENSE-2.0

Unless required by applicable law or agreed to in writing, software
distributed under the License is distributed on an "AS IS" BASIS,
WITHOUT WARRANTIES OR CONDITIONS OF ANY KIND, either express or implied.
See the License for the specific language governing permissions and
limitations under the License.
*/

package main

import (
	"context"
	"fmt"
	"io/fs"
	"os"
	"os/exec"
	"path/filepath"
	"syscall"
	"time"

	"github.com/gravitational/teleport/.cloudbuild/scripts/internal/artifacts"
	"github.com/gravitational/teleport/.cloudbuild/scripts/internal/changes"
	"github.com/gravitational/teleport/.cloudbuild/scripts/internal/etcd"
	"github.com/gravitational/trace"
	log "github.com/sirupsen/logrus"
)

const (
	gomodcacheDir = ".gomodcache-ci"
	nonrootUID    = 1000
	nonrootGID    = 1000
)

// main is just a stub that prints out an error message and sets a nonzero exit
// code on failure. All of the work happens in `innerMain()`.
func main() {
	if err := innerMain(); err != nil {
		log.Fatalf("FAILED: %s", err.Error())
	}
}

// innerMain parses the command line, performs the highlevel docs change check
// and creates the marker file if necessary
func innerMain() error {
	args, err := parseCommandLine()
	if err != nil {
		return trace.Wrap(err)
	}

	moduleCacheDir := filepath.Join(os.TempDir(), gomodcacheDir)
	gomodcache := fmt.Sprintf("GOMODCACHE=%s", moduleCacheDir)

	log.Println("Analysing code changes")
	ch, err := changes.Analyze(args.workspace, args.targetBranch, args.commitSHA)
	if err != nil {
		return trace.Wrap(err, "Failed analyzing code")
	}

	hasOnlyDocChanges := ch.Docs && (!ch.Code)
	if hasOnlyDocChanges {
		log.Println("No code changes detected. Skipping tests.")
		return nil
	}

	cancelCtx, cancel := context.WithCancel(context.Background())
	defer cancel()

	// From this point on, whatever happens we want to upload any artifacts
	// produced by the build
	defer func() {
		prefix := fmt.Sprintf("%s/artifacts", args.buildID)
		timeoutCtx, cancel := context.WithTimeout(context.Background(), 5*time.Minute)
		defer cancel()
		artifacts.FindAndUpload(timeoutCtx, args.bucket, prefix, args.artifactSearchPatterns)
	}()

	log.Printf("Running root-only integration tests...")
	err = runRootIntegrationTests(args.workspace, gomodcache)
	if err != nil {
		return trace.Wrap(err, "Root-only integration tests failed")
	}
	log.Println("Root-only integration tests passed.")

	if !args.skipChown {
		// We run some build steps as root and others as a non user, and we
		// want the nonroot user to be able to manipulate the artifacts
		// created by root, so we `chown -R` the whole workspace & module
		// cache to allow it.

		log.Printf("Reconfiguring workspace for nonroot user")
		err = chownR(args.workspace, nonrootUID, nonrootGID)
		if err != nil {
			return trace.Wrap(err, "failed reconfiguring workspace")
		}

		log.Printf("Reconfiguring module cache for nonroot user")
		err = chownR(moduleCacheDir, nonrootUID, nonrootGID)
		if err != nil {
			return trace.Wrap(err, "failed reconfiguring module cache")
		}
	}

	// Note that we run `etcd` as nonroot here. The files created by etcd live
	// inside the directory searched by `go list ./...` when generating the list
	// of packages to test, and so making them owned by root produces a heap of
	// diagnostic warnings that would pollute the build log and just confuse
	// people when they are trying to work out why their build failed.
	log.Printf("Starting etcd...")
<<<<<<< HEAD
	timeoutCtx, cancel := context.WithTimeout(context.Background(), 10*time.Second)
	defer cancel()
	etcdSvc, err := etcd.Start(timeoutCtx, args.workspace)
=======
	err = etcd.Start(cancelCtx, args.workspace, nonrootUID, nonrootGID, gomodcache)
>>>>>>> 0553d3d0
	if err != nil {
		return trace.Wrap(err, "failed starting etcd")
	}
	defer etcdSvc.Stop()

	log.Printf("Running nonroot integration tests...")
	err = runNonrootIntegrationTests(args.workspace, nonrootUID, nonrootGID, gomodcache)
	if err != nil {
		return trace.Wrap(err, "Nonroot integration tests failed")
	}

	log.Printf("Non-root integration tests passed.")

	return nil
}

func runRootIntegrationTests(workspace string, env ...string) error {
	// Run root integration tests
	cmd := exec.Command("make", "rdpclient", "integration-root")
	cmd.Dir = workspace
	if len(env) > 0 {
		cmd.Env = append(os.Environ(), env...)
	}
	cmd.Stdout = os.Stdout
	cmd.Stderr = os.Stderr

	return cmd.Run()
}

func runNonrootIntegrationTests(workspace string, uid, gid int, env ...string) error {
	cmd := exec.Command("make", "integration")
	cmd.Dir = workspace
	cmd.Env = append(append(os.Environ(), "TELEPORT_ETCD_TEST=yes"), env...)
	cmd.Stdout = os.Stdout
	cmd.Stderr = os.Stderr

	// make the command run under the supplied nonroot account
	cmd.SysProcAttr = &syscall.SysProcAttr{
		Credential: &syscall.Credential{
			Uid: uint32(uid),
			Gid: uint32(gid),
		},
	}

	return cmd.Run()
}

// chownR changes the owner of each file in the workspace to the supplied
// uid:guid combo.
func chownR(workspace string, uid, gid int) error {
	err := filepath.WalkDir(workspace, func(path string, d fs.DirEntry, err error) error {
		if err != nil {
			return err
		}

		return os.Chown(path, uid, gid)
	})

	return trace.Wrap(err, "Failed changing file owner")
}<|MERGE_RESOLUTION|>--- conflicted
+++ resolved
@@ -114,13 +114,9 @@
 	// diagnostic warnings that would pollute the build log and just confuse
 	// people when they are trying to work out why their build failed.
 	log.Printf("Starting etcd...")
-<<<<<<< HEAD
 	timeoutCtx, cancel := context.WithTimeout(context.Background(), 10*time.Second)
 	defer cancel()
 	etcdSvc, err := etcd.Start(timeoutCtx, args.workspace)
-=======
-	err = etcd.Start(cancelCtx, args.workspace, nonrootUID, nonrootGID, gomodcache)
->>>>>>> 0553d3d0
 	if err != nil {
 		return trace.Wrap(err, "failed starting etcd")
 	}
