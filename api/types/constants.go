/*
Copyright 2020-2021 Gravitational, Inc.

Licensed under the Apache License, Version 2.0 (the "License");
you may not use this file except in compliance with the License.
You may obtain a copy of the License at

    http://www.apache.org/licenses/LICENSE-2.0

Unless required by applicable law or agreed to in writing, software
distributed under the License is distributed on an "AS IS" BASIS,
WITHOUT WARRANTIES OR CONDITIONS OF ANY KIND, either express or implied.
See the License for the specific language governing permissions and
limitations under the License.
*/

package types

const (
	// DefaultAPIGroup is a default group of permissions API,
	// lets us to add different permission types
	DefaultAPIGroup = "gravitational.io/teleport"

	// ActionRead grants read access (get, list)
	ActionRead = "read"

	// ActionWrite allows to write (create, update, delete)
	ActionWrite = "write"

	// Wildcard is a special wildcard character matching everything
	Wildcard = "*"

	// True holds "true" string value
	True = "true"

	// KindNamespace is a namespace
	KindNamespace = "namespace"

	// KindUser is a user resource
	KindUser = "user"

	// KindKeyPair is a public/private key pair
	KindKeyPair = "key_pair"

	// KindHostCert is a host certificate
	KindHostCert = "host_cert"

	// KindJWT is a JWT token signer.
	KindJWT = "jwt"

	// KindLicense is a license resource
	KindLicense = "license"

	// KindRole is a role resource
	KindRole = "role"

	// KindAccessRequest is an AccessRequest resource
	KindAccessRequest = "access_request"

	// KindPluginData is a PluginData resource
	KindPluginData = "plugin_data"

	// KindAccessPluginData is a resource directive that applies
	// only to plugin data associated with access requests.
	KindAccessPluginData = "access_plugin_data"

	// KindOIDC is OIDC connector resource
	KindOIDC = "oidc"

	// KindSAML is SAML connector resource
	KindSAML = "saml"

	// KindGithub is Github connector resource
	KindGithub = "github"

	// KindOIDCRequest is OIDC auth request resource
	KindOIDCRequest = "oidc_request"

	// KindSAMLRequest is SAML auth request resource
	KindSAMLRequest = "saml_request"

	// KindGithubRequest is Github auth request resource
	KindGithubRequest = "github_request"

	// KindSession is a recorded SSH session.
	KindSession = "session"

	// KindSSHSession is an active SSH session.
	KindSSHSession = "ssh_session"

	// KindWebSession is a web session resource
	KindWebSession = "web_session"

	// KindWebToken is a web token resource
	KindWebToken = "web_token"

	// KindAppSession represents an application specific web session.
	KindAppSession = "app_session"

	// KindEvent is structured audit logging event
	KindEvent = "event"

	// KindAuthServer is auth server resource
	KindAuthServer = "auth_server"

	// KindProxy is proxy resource
	KindProxy = "proxy"

	// KindNode is node resource
	KindNode = "node"

	// KindAppServer is an application server resource.
	KindAppServer = "app_server"

	// KindApp is a web app resource.
	KindApp = "app"

	// KindDatabaseServer is a database proxy server resource.
	KindDatabaseServer = "db_server"

	// KindDatabase is a database resource.
	KindDatabase = "db"

	// KindKubernetesCluster is a Kubernetes cluster.
	KindKubernetesCluster = "kube_cluster"

	// KindToken is a provisioning token resource
	KindToken = "token"

	// KindCertAuthority is a certificate authority resource
	KindCertAuthority = "cert_authority"

	// KindReverseTunnel is a reverse tunnel connection
	KindReverseTunnel = "tunnel"

	// KindOIDCConnector is a OIDC connector resource
	KindOIDCConnector = "oidc"

	// KindSAMLConnector is a SAML connector resource
	KindSAMLConnector = "saml"

	// KindGithubConnector is Github OAuth2 connector resource
	KindGithubConnector = "github"

	// KindConnectors is a shortcut for all authentication connector
	KindConnectors = "connectors"

	// KindClusterAuthPreference is the type of authentication for this cluster.
	KindClusterAuthPreference = "cluster_auth_preference"

	// MetaNameClusterAuthPreference is the type of authentication for this cluster.
	MetaNameClusterAuthPreference = "cluster-auth-preference"

	// KindSessionRecordingConfig is the resource for session recording configuration.
	KindSessionRecordingConfig = "session_recording_config"

	// MetaNameSessionRecordingConfig is the exact name of the singleton resource for
	// session recording configuration.
	MetaNameSessionRecordingConfig = "session-recording-config"

	// KindClusterConfig is the resource that holds cluster level configuration.
	// Deprecated: This does not correspond to an actual resource anymore but is
	// still used when checking access to the new configuration resources, as an
	// alternative to their individual resource kinds.
	KindClusterConfig = "cluster_config"

	// KindClusterAuditConfig is the resource that holds cluster audit configuration.
	KindClusterAuditConfig = "cluster_audit_config"

	// MetaNameClusterAuditConfig is the exact name of the singleton resource holding
	// cluster audit configuration.
	MetaNameClusterAuditConfig = "cluster-audit-config"

	// KindClusterNetworkingConfig is the resource that holds cluster networking configuration.
	KindClusterNetworkingConfig = "cluster_networking_config"

	// MetaNameClusterNetworkingConfig is the exact name of the singleton resource holding
	// cluster networking configuration.
	MetaNameClusterNetworkingConfig = "cluster-networking-config"

	// KindSemaphore is the resource that provides distributed semaphore functionality
	KindSemaphore = "semaphore"

	// KindClusterName is a type of configuration resource that contains the cluster name.
	KindClusterName = "cluster_name"

	// MetaNameClusterName is the name of a configuration resource for cluster name.
	MetaNameClusterName = "cluster-name"

	// KindStaticTokens is a type of configuration resource that contains static tokens.
	KindStaticTokens = "static_tokens"

	// MetaNameStaticTokens is the name of a configuration resource for static tokens.
	MetaNameStaticTokens = "static-tokens"

	// MetaNameSessionTracker is the prefix of resources used to track live sessions.
	MetaNameSessionTracker = "session-tracker"

	// KindTrustedCluster is a resource that contains trusted cluster configuration.
	KindTrustedCluster = "trusted_cluster"

	// KindAuthConnector allows access to OIDC and SAML connectors.
	KindAuthConnector = "auth_connector"

	// KindTunnelConnection specifies connection of a reverse tunnel to proxy
	KindTunnelConnection = "tunnel_connection"

	// KindRemoteCluster represents remote cluster connected via reverse tunnel
	// to proxy
	KindRemoteCluster = "remote_cluster"

	// KindUserToken is a user token used for various user related actions.
	KindUserToken = "user_token"

	// KindUserTokenSecrets is user token secrets.
	KindUserTokenSecrets = "user_token_secrets"

	// KindIdentity is local on disk identity resource
	KindIdentity = "identity"

	// KindState is local on disk process state
	KindState = "state"

	// KindKubeService is a kubernetes service resource
	KindKubeService = "kube_service"

	// KindMFADevice is an MFA device for a user.
	KindMFADevice = "mfa_device"

	// KindBilling represents access to cloud billing features
	KindBilling = "billing"

	// KindLock is a lock resource.
	KindLock = "lock"

	// KindNetworkRestrictions are restrictions for SSH sessions
	KindNetworkRestrictions = "network_restrictions"

	// MetaNameNetworkRestrictions is the exact name of the singleton resource for
	// network restrictions
	MetaNameNetworkRestrictions = "network-restrictions"

	// KindWindowsDesktopService is a Windows desktop service resource.
	KindWindowsDesktopService = "windows_desktop_service"

	// KindWindowsDesktop is a Windows desktop host.
	KindWindowsDesktop = "windows_desktop"

	// KindRecoveryCodes is a resource that holds users recovery codes.
	KindRecoveryCodes = "recovery_codes"

	// KindSessionTracker is a resource that tracks a live session.
	KindSessionTracker = "session_tracker"

	// V5 is the fifth version of resources.
	V5 = "v5"

	// V4 is the fourth version of resources.
	V4 = "v4"

	// V3 is the third version of resources.
	V3 = "v3"

	// V2 is the second version of resources.
	V2 = "v2"

	// V1 is the first version of resources. Note: The first version was
	// not explicitly versioned.
	V1 = "v1"
)

// WebSessionSubKinds lists subkinds of web session resources
var WebSessionSubKinds = []string{KindAppSession, KindWebSession}

const (
	// VerbList is used to list all objects. Does not imply the ability to read a single object.
	VerbList = "list"

	// VerbCreate is used to create an object.
	VerbCreate = "create"

	// VerbRead is used to read a single object.
	VerbRead = "read"

	// VerbReadNoSecrets is used to read a single object without secrets.
	VerbReadNoSecrets = "readnosecrets"

	// VerbUpdate is used to update an object.
	VerbUpdate = "update"

	// VerbDelete is used to remove an object.
	VerbDelete = "delete"

	// VerbRotate is used to rotate certificate authorities
	// used only internally
	VerbRotate = "rotate"
)

const (
	// OriginLabel is a resource metadata label name used to identify a source
	// that the resource originates from.
	OriginLabel = "teleport.dev/origin"

	// OriginConfigFile is an origin value indicating that the resource was
	// constructed as a default value.
	OriginDefaults = "defaults"

	// OriginConfigFile is an origin value indicating that the resource is
	// derived from static configuration.
	OriginConfigFile = "config-file"

	// OriginDynamic is an origin value indicating that the resource was
	// committed as dynamic configuration.
	OriginDynamic = "dynamic"

	// OriginCloud is an origin value indicating that the resource was
	// imported from a cloud provider.
	OriginCloud = "cloud"
)

// OriginValues lists all possible origin values.
var OriginValues = []string{OriginDefaults, OriginConfigFile, OriginDynamic, OriginCloud}

const (
	// RecordAtNode is the default. Sessions are recorded at Teleport nodes.
	RecordAtNode = "node"

	// RecordAtProxy enables the recording proxy which intercepts and records
	// all sessions.
	RecordAtProxy = "proxy"

	// RecordOff is used to disable session recording completely.
	RecordOff = "off"

	// RecordAtNodeSync enables the nodes to stream sessions in sync mode
	// to the auth server
	RecordAtNodeSync = "node-sync"

	// RecordAtProxySync enables the recording proxy which intercepts and records
	// all sessions, streams the records synchronously
	RecordAtProxySync = "proxy-sync"
)

// SessionRecordingModes lists all possible session recording modes.
var SessionRecordingModes = []string{RecordAtNode, RecordAtProxy, RecordOff, RecordAtNodeSync, RecordAtProxySync}

// TunnelType is the type of tunnel.
type TunnelType string

const (
	// NodeTunnel is a tunnel where the node connects to the proxy (dial back).
	NodeTunnel TunnelType = "node"

	// ProxyTunnel is a tunnel where a proxy connects to the proxy (trusted cluster).
	ProxyTunnel TunnelType = "proxy"

	// AppTunnel is a tunnel where the application proxy dials back to the proxy.
	AppTunnel TunnelType = "app"

	// KubeTunnel is a tunnel where the kubernetes service dials back to the proxy.
	KubeTunnel TunnelType = "kube"

	// DatabaseTunnel is a tunnel where a database proxy dials back to the proxy.
	DatabaseTunnel TunnelType = "db"

	// WindowsDesktopTunnel is a tunnel where the Windows desktop service dials back to the proxy.
	WindowsDesktopTunnel TunnelType = "windows_desktop"
)

const (
<<<<<<< HEAD
	// BotLabel is a label used to identify a resource used by a certificate renewal bot.
	BotLabel = "teleport.internal/bot"

	// BotGenerationLabel is a label used to record the certificate generation counter.
	BotGenerationLabel = "teleport.internal/bot-generation"
=======
	// ResourceMetadataName refers to a resource metadata field named "name".
	ResourceMetadataName = "name"

	// ResourceSpecDescription refers to a resource spec field named "description".
	ResourceSpecDescription = "description"

	// ResourceSpecHostname refers to a resource spec field named "hostname".
	ResourceSpecHostname = "hostname"

	// ResourceSpecAddr refers to a resource spec field named "address".
	ResourceSpecAddr = "address"

	// ResourceSpecPublicAddr refers to a resource field named "address".
	ResourceSpecPublicAddr = "publicAddress"

	// ResourceSpecType refers to a resource field named "type".
	ResourceSpecType = "type"
>>>>>>> 9bc35b52
)<|MERGE_RESOLUTION|>--- conflicted
+++ resolved
@@ -368,29 +368,29 @@
 )
 
 const (
-<<<<<<< HEAD
+	// ResourceMetadataName refers to a resource metadata field named "name".
+	ResourceMetadataName = "name"
+
+	// ResourceSpecDescription refers to a resource spec field named "description".
+	ResourceSpecDescription = "description"
+
+	// ResourceSpecHostname refers to a resource spec field named "hostname".
+	ResourceSpecHostname = "hostname"
+
+	// ResourceSpecAddr refers to a resource spec field named "address".
+	ResourceSpecAddr = "address"
+
+	// ResourceSpecPublicAddr refers to a resource field named "address".
+	ResourceSpecPublicAddr = "publicAddress"
+
+	// ResourceSpecType refers to a resource field named "type".
+	ResourceSpecType = "type"
+)
+
+const (
 	// BotLabel is a label used to identify a resource used by a certificate renewal bot.
 	BotLabel = "teleport.internal/bot"
 
 	// BotGenerationLabel is a label used to record the certificate generation counter.
 	BotGenerationLabel = "teleport.internal/bot-generation"
-=======
-	// ResourceMetadataName refers to a resource metadata field named "name".
-	ResourceMetadataName = "name"
-
-	// ResourceSpecDescription refers to a resource spec field named "description".
-	ResourceSpecDescription = "description"
-
-	// ResourceSpecHostname refers to a resource spec field named "hostname".
-	ResourceSpecHostname = "hostname"
-
-	// ResourceSpecAddr refers to a resource spec field named "address".
-	ResourceSpecAddr = "address"
-
-	// ResourceSpecPublicAddr refers to a resource field named "address".
-	ResourceSpecPublicAddr = "publicAddress"
-
-	// ResourceSpecType refers to a resource field named "type".
-	ResourceSpecType = "type"
->>>>>>> 9bc35b52
 )