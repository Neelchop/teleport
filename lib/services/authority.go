/*
Copyright 2017-2019 Gravitational, Inc.

Licensed under the Apache License, Version 2.0 (the "License");
you may not use this file except in compliance with the License.
You may obtain a copy of the License at

    http://www.apache.org/licenses/LICENSE-2.0

Unless required by applicable law or agreed to in writing, software
distributed under the License is distributed on an "AS IS" BASIS,
WITHOUT WARRANTIES OR CONDITIONS OF ANY KIND, either express or implied.
See the License for the specific language governing permissions and
limitations under the License.
*/

package services

import (
	"crypto"
	"crypto/x509"
	"encoding/json"
	"time"

	"github.com/google/go-cmp/cmp"
	"github.com/google/go-cmp/cmp/cmpopts"
	"github.com/gravitational/trace"
	"github.com/jonboulle/clockwork"
	"golang.org/x/crypto/ssh"

	"github.com/gravitational/teleport/api/types"
	"github.com/gravitational/teleport/api/types/wrappers"
	apiutils "github.com/gravitational/teleport/api/utils"
	"github.com/gravitational/teleport/lib/auth/u2f"
	wanlib "github.com/gravitational/teleport/lib/auth/webauthn"
	"github.com/gravitational/teleport/lib/defaults"
	"github.com/gravitational/teleport/lib/jwt"
	"github.com/gravitational/teleport/lib/sshutils"
	"github.com/gravitational/teleport/lib/tlsca"
	"github.com/gravitational/teleport/lib/utils"
)

// CertAuthoritiesEquivalent checks if a pair of certificate authority resources are equivalent.
// This differs from normal equality only in that resource IDs are ignored.
func CertAuthoritiesEquivalent(lhs, rhs types.CertAuthority) bool {
	return cmp.Equal(lhs, rhs, cmpopts.IgnoreFields(types.Metadata{}, "ID"))
}

// ValidateCertAuthority validates the CertAuthority
func ValidateCertAuthority(ca types.CertAuthority) (err error) {
	if err = ca.CheckAndSetDefaults(); err != nil {
		return trace.Wrap(err)
	}
	switch ca.GetType() {
	case types.UserCA, types.HostCA:
		err = checkUserOrHostCA(ca)
	case types.JWTSigner:
		err = checkJWTKeys(ca)
	default:
		return trace.BadParameter("invalid CA type %q", ca.GetType())
	}
	return trace.Wrap(err)
}

func checkUserOrHostCA(cai types.CertAuthority) error {
	ca, ok := cai.(*types.CertAuthorityV2)
	if !ok {
		return trace.BadParameter("unknown CA type %T", cai)
	}
	if len(ca.Spec.ActiveKeys.SSH) == 0 && len(ca.Spec.CheckingKeys) == 0 {
		return trace.BadParameter("certificate authority missing SSH key pairs")
	}
	if len(ca.Spec.ActiveKeys.TLS) == 0 && len(ca.Spec.TLSKeyPairs) == 0 {
		return trace.BadParameter("certificate authority missing TLS key pairs")
	}
	if _, err := sshutils.GetCheckers(ca); err != nil {
		return trace.Wrap(err)
	}
	if err := sshutils.ValidateSigners(ca); err != nil {
		return trace.Wrap(err)
	}
	// This is to force users to migrate
	if len(ca.GetRoles()) != 0 && len(ca.GetRoleMap()) != 0 {
		return trace.BadParameter("should set either 'roles' or 'role_map', not both")
	}
	_, err := parseRoleMap(ca.GetRoleMap())
	return trace.Wrap(err)
}

func checkJWTKeys(cai types.CertAuthority) error {
	ca, ok := cai.(*types.CertAuthorityV2)
	if !ok {
		return trace.BadParameter("unknown CA type %T", cai)
	}
	// Check that some JWT keys have been set on the CA.
	if len(ca.Spec.ActiveKeys.JWT) == 0 && len(ca.Spec.JWTKeyPairs) == 0 {
		return trace.BadParameter("missing JWT CA")
	}

	var err error
	var privateKey crypto.Signer

	// Check that the JWT keys set are valid.
	for _, pair := range ca.GetTrustedJWTKeyPairs() {
		// TODO(nic): validate PKCS11 private keys
		if len(pair.PrivateKey) > 0 && pair.PrivateKeyType == types.PrivateKeyType_RAW {
			privateKey, err = utils.ParsePrivateKey(pair.PrivateKey)
			if err != nil {
				return trace.Wrap(err)
			}
		}
		publicKey, err := utils.ParsePublicKey(pair.PublicKey)
		if err != nil {
			return trace.Wrap(err)
		}
		cfg := &jwt.Config{
			Algorithm:   defaults.ApplicationTokenAlgorithm,
			ClusterName: ca.GetClusterName(),
			PrivateKey:  privateKey,
			PublicKey:   publicKey,
		}
		if _, err = jwt.New(cfg); err != nil {
			return trace.Wrap(err)
		}
	}

	return nil
}

// GetJWTSigner returns the active JWT key used to sign tokens.
func GetJWTSigner(signer crypto.Signer, clusterName string, clock clockwork.Clock) (*jwt.Key, error) {
	key, err := jwt.New(&jwt.Config{
		Clock:       clock,
		Algorithm:   defaults.ApplicationTokenAlgorithm,
		ClusterName: clusterName,
		PrivateKey:  signer,
	})
	return key, trace.Wrap(err)
}

// GetTLSCerts returns TLS certificates from CA
func GetTLSCerts(ca types.CertAuthority) [][]byte {
	pairs := ca.GetTrustedTLSKeyPairs()
	out := make([][]byte, len(pairs))
	for i, pair := range pairs {
		out[i] = append([]byte{}, pair.Cert...)
	}
	return out
}

// GetSSHCheckingKeys returns SSH public keys from CA
func GetSSHCheckingKeys(ca types.CertAuthority) [][]byte {
	pairs := ca.GetTrustedSSHKeyPairs()
	out := make([][]byte, 0, len(pairs))
	for _, pair := range pairs {
		out = append(out, append([]byte{}, pair.PublicKey...))
	}
	return out
}

// HostCertParams defines all parameters needed to generate a host certificate
type HostCertParams struct {
	// CASigner is the signer that will sign the public key of the host with the CA private key.
	CASigner ssh.Signer
	// CASigningAlg is the signature algorithm used by the CA private key.
	CASigningAlg string
	// PublicHostKey is the public key of the host
	PublicHostKey []byte
	// HostID is used by Teleport to uniquely identify a node within a cluster
	HostID string
	// Principals is a list of additional principals to add to the certificate.
	Principals []string
	// NodeName is the DNS name of the node
	NodeName string
	// ClusterName is the name of the cluster within which a node lives
	ClusterName string
	// Role identifies the role of a Teleport instance
	Role types.SystemRole
	// TTL defines how long a certificate is valid for
	TTL time.Duration
}

// Check checks parameters for errors
func (c HostCertParams) Check() error {
	if c.CASigner == nil || c.CASigningAlg == "" {
		return trace.BadParameter("CASigner and CASigningAlg are required")
	}
	if c.HostID == "" && len(c.Principals) == 0 {
		return trace.BadParameter("HostID [%q] or Principals [%q] are required",
			c.HostID, c.Principals)
	}
	if c.ClusterName == "" {
		return trace.BadParameter("ClusterName [%q] is required", c.ClusterName)
	}

	if err := c.Role.Check(); err != nil {
		return trace.Wrap(err)
	}

	return nil
}

// ChangePasswordReq defines a request to change user password
type ChangePasswordReq struct {
	// User is user ID
	User string
	// OldPassword is user current password
	OldPassword []byte `json:"old_password"`
	// NewPassword is user new password
	NewPassword []byte `json:"new_password"`
	// SecondFactorToken is user 2nd factor token
	SecondFactorToken string `json:"second_factor_token"`
	// U2FSignResponse is U2F sign response
	U2FSignResponse *u2f.AuthenticateChallengeResponse `json:"u2f_sign_response"`
	// WebauthnResponse is Webauthn sign response
	WebauthnResponse *wanlib.CredentialAssertionResponse `json:"webauthn_response"`
}

// UserCertParams defines OpenSSH user certificate parameters
type UserCertParams struct {
	// CASigner is the signer that will sign the public key of the user with the CA private key
	CASigner ssh.Signer
	// CASigningAlg is the signature algorithm used by the CA private key.
	CASigningAlg string
	// PublicUserKey is the public key of the user
	PublicUserKey []byte
	// TTL defines how long a certificate is valid for
	TTL time.Duration
	// Username is teleport username
	Username string
	// Impersonator is set when a user requests certificate for another user
	Impersonator string
	// AllowedLogins is a list of SSH principals
	AllowedLogins []string
	// PermitX11Forwarding permits X11 forwarding for this cert
	PermitX11Forwarding bool
	// PermitAgentForwarding permits agent forwarding for this cert
	PermitAgentForwarding bool
	// PermitPortForwarding permits port forwarding.
	PermitPortForwarding bool
	// Roles is a list of roles assigned to this user
	Roles []string
	// CertificateFormat is the format of the SSH certificate.
	CertificateFormat string
	// RouteToCluster specifies the target cluster
	// if present in the certificate, will be used
	// to route the requests to
	RouteToCluster string
	// Traits hold claim data used to populate a role at runtime.
	Traits wrappers.Traits
	// ActiveRequests tracks privilege escalation requests applied during
	// certificate construction.
	ActiveRequests RequestIDs
	// MFAVerified is the UUID of an MFA device when this Identity was
	// confirmed immediately after an MFA check.
	MFAVerified string
	// ClientIP is an IP of the client to embed in the certificate.
	ClientIP string
	// DisallowReissue flags that any attempt to request new certificates while
	// authenticated with this cert should be denied.
	DisallowReissue bool
<<<<<<< HEAD
	// Renewable indicates this certificate is renewable
	Renewable bool
	// Generation counts the number of times a certificate has been renewed.
	Generation uint64
=======
	// CertificateExtensions are user configured ssh key extensions
	CertificateExtensions []*types.CertExtension
>>>>>>> 9bc35b52
}

// CheckAndSetDefaults checks the user certificate parameters
func (c *UserCertParams) CheckAndSetDefaults() error {
	if c.CASigner == nil || c.CASigningAlg == "" {
		return trace.BadParameter("CASigner and CASigningAlg are required")
	}
	if c.TTL < defaults.MinCertDuration {
		c.TTL = defaults.MinCertDuration
	}
	if len(c.AllowedLogins) == 0 {
		return trace.BadParameter("AllowedLogins are required")
	}
	return nil
}

// CertPoolFromCertAuthorities returns certificate pools from TLS certificates
// set up in the certificate authorities list
func CertPoolFromCertAuthorities(cas []types.CertAuthority) (*x509.CertPool, error) {
	certPool := x509.NewCertPool()
	for _, ca := range cas {
		keyPairs := ca.GetTrustedTLSKeyPairs()
		if len(keyPairs) == 0 {
			continue
		}
		for _, keyPair := range keyPairs {
			cert, err := tlsca.ParseCertificatePEM(keyPair.Cert)
			if err != nil {
				return nil, trace.Wrap(err)
			}
			certPool.AddCert(cert)
		}
	}
	return certPool, nil
}

// CertPool returns certificate pools from TLS certificates
// set up in the certificate authority
func CertPool(ca types.CertAuthority) (*x509.CertPool, error) {
	keyPairs := ca.GetTrustedTLSKeyPairs()
	if len(keyPairs) == 0 {
		return nil, trace.BadParameter("certificate authority has no TLS certificates")
	}
	certPool := x509.NewCertPool()
	for _, keyPair := range keyPairs {
		cert, err := tlsca.ParseCertificatePEM(keyPair.Cert)
		if err != nil {
			return nil, trace.Wrap(err)
		}
		certPool.AddCert(cert)
	}
	return certPool, nil
}

// MarshalCertRoles marshal roles list to OpenSSH
func MarshalCertRoles(roles []string) (string, error) {
	out, err := json.Marshal(types.CertRoles{Version: types.V1, Roles: roles})
	if err != nil {
		return "", trace.Wrap(err)
	}
	return string(out), err
}

// UnmarshalCertRoles marshals roles list to OpenSSH format
func UnmarshalCertRoles(data string) ([]string, error) {
	var certRoles types.CertRoles
	if err := utils.FastUnmarshal([]byte(data), &certRoles); err != nil {
		return nil, trace.BadParameter(err.Error())
	}
	return certRoles.Roles, nil
}

// UnmarshalCertAuthority unmarshals the CertAuthority resource to JSON.
func UnmarshalCertAuthority(bytes []byte, opts ...MarshalOption) (types.CertAuthority, error) {
	cfg, err := CollectOptions(opts)
	if err != nil {
		return nil, trace.Wrap(err)
	}
	var h types.ResourceHeader
	err = utils.FastUnmarshal(bytes, &h)
	if err != nil {
		return nil, trace.Wrap(err)
	}
	switch h.Version {
	case types.V2:
		var ca types.CertAuthorityV2
		if err := utils.FastUnmarshal(bytes, &ca); err != nil {
			return nil, trace.BadParameter(err.Error())
		}

		if err := ValidateCertAuthority(&ca); err != nil {
			return nil, trace.Wrap(err)
		}
		if cfg.ID != 0 {
			ca.SetResourceID(cfg.ID)
		}
		return &ca, nil
	}

	return nil, trace.BadParameter("cert authority resource version %v is not supported", h.Version)
}

// MarshalCertAuthority marshals the CertAuthority resource to JSON.
func MarshalCertAuthority(certAuthority types.CertAuthority, opts ...MarshalOption) ([]byte, error) {
	if err := ValidateCertAuthority(certAuthority); err != nil {
		return nil, trace.Wrap(err)
	}

	cfg, err := CollectOptions(opts)
	if err != nil {
		return nil, trace.Wrap(err)
	}

	switch certAuthority := certAuthority.(type) {
	case *types.CertAuthorityV2:
		if !cfg.PreserveResourceID {
			// avoid modifying the original object
			// to prevent unexpected data races
			copy := *certAuthority
			copy.SetResourceID(0)
			certAuthority = &copy
		}
		if err := SyncCertAuthorityKeys(certAuthority); err != nil {
			return nil, trace.Wrap(err, "failed to sync CertAuthority key formats for %v: %v", certAuthority, err)
		}
		return utils.FastMarshal(certAuthority)
	default:
		return nil, trace.BadParameter("unrecognized certificate authority version %T", certAuthority)
	}
}

// CertAuthorityNeedsMigration returns true if the given CertAuthority needs to be migrated
func CertAuthorityNeedsMigration(cai types.CertAuthority) (bool, error) {
	ca, ok := cai.(*types.CertAuthorityV2)
	if !ok {
		return false, trace.BadParameter("unknown type %T", cai)
	}
	haveOldCAKeys := len(ca.Spec.CheckingKeys) > 0 || len(ca.Spec.TLSKeyPairs) > 0 || len(ca.Spec.JWTKeyPairs) > 0
	haveNewCAKeys := len(ca.Spec.ActiveKeys.SSH) > 0 || len(ca.Spec.ActiveKeys.TLS) > 0 || len(ca.Spec.ActiveKeys.JWT) > 0
	return haveOldCAKeys && !haveNewCAKeys, nil
}

// SyncCertAuthorityKeys backfills the old or new key formats, if one of them
// is empty. If both formats are present, SyncCertAuthorityKeys does nothing.
func SyncCertAuthorityKeys(cai types.CertAuthority) error {
	ca, ok := cai.(*types.CertAuthorityV2)
	if !ok {
		return trace.BadParameter("unknown type %T", cai)
	}
	haveOldCAKeys := len(ca.Spec.CheckingKeys) > 0 || len(ca.Spec.TLSKeyPairs) > 0 || len(ca.Spec.JWTKeyPairs) > 0
	haveNewCAKeys := len(ca.Spec.ActiveKeys.SSH) > 0 || len(ca.Spec.ActiveKeys.TLS) > 0 || len(ca.Spec.ActiveKeys.JWT) > 0
	switch {
	case haveOldCAKeys && !haveNewCAKeys:
		return trace.Wrap(fillNewCertAuthorityKeys(ca))
	case !haveOldCAKeys && haveNewCAKeys:
		return trace.Wrap(fillOldCertAuthorityKeys(ca))
	}
	return nil
}

func fillNewCertAuthorityKeys(ca *types.CertAuthorityV2) error {
	// Reset any old state.
	ca.Spec.ActiveKeys = types.CAKeySet{}
	ca.Spec.AdditionalTrustedKeys = types.CAKeySet{}

	// Convert all the keypair fields to new format.

	// SigningKeys key may be missing in the CA from a remote cluster.
	if len(ca.Spec.SigningKeys) > 0 && len(ca.Spec.SigningKeys) != len(ca.Spec.CheckingKeys) {
		return trace.BadParameter("mis-matched SSH private (%d) and public (%d) key counts", len(ca.Spec.SigningKeys), len(ca.Spec.CheckingKeys))
	}
	for i := range ca.Spec.CheckingKeys {
		kp := &types.SSHKeyPair{
			PrivateKeyType: types.PrivateKeyType_RAW,
			PublicKey:      apiutils.CopyByteSlice(ca.Spec.CheckingKeys[i]),
		}
		if len(ca.Spec.SigningKeys) > 0 {
			kp.PrivateKey = apiutils.CopyByteSlice(ca.Spec.SigningKeys[i])
		}
		ca.Spec.ActiveKeys.SSH = append(ca.Spec.ActiveKeys.SSH, kp)
	}
	for _, kp := range ca.Spec.TLSKeyPairs {
		ca.Spec.ActiveKeys.TLS = append(ca.Spec.ActiveKeys.TLS, kp.Clone())
	}
	for _, kp := range ca.Spec.JWTKeyPairs {
		ca.Spec.ActiveKeys.JWT = append(ca.Spec.ActiveKeys.JWT, kp.Clone())
	}
	return nil
}

func fillOldCertAuthorityKeys(ca *types.CertAuthorityV2) error {
	// Reset any old state.
	ca.Spec.SigningKeys = nil
	ca.Spec.CheckingKeys = nil
	ca.Spec.TLSKeyPairs = nil
	ca.Spec.JWTKeyPairs = nil

	// Convert all the keypair fields to new format.
	for _, ks := range []types.CAKeySet{ca.Spec.ActiveKeys, ca.Spec.AdditionalTrustedKeys} {
		for _, kp := range ks.SSH {
			ca.Spec.CheckingKeys = append(ca.Spec.CheckingKeys, apiutils.CopyByteSlice(kp.PublicKey))
			// PrivateKey may be empty.
			if len(kp.PrivateKey) > 0 {
				ca.Spec.SigningKeys = append(ca.Spec.SigningKeys, apiutils.CopyByteSlice(kp.PrivateKey))
			}
		}
		for _, kp := range ks.TLS {
			ca.Spec.TLSKeyPairs = append(ca.Spec.TLSKeyPairs, *kp.Clone())
		}
		for _, kp := range ks.JWT {
			ca.Spec.JWTKeyPairs = append(ca.Spec.JWTKeyPairs, *kp.Clone())
		}
	}
	return nil
}<|MERGE_RESOLUTION|>--- conflicted
+++ resolved
@@ -259,15 +259,12 @@
 	// DisallowReissue flags that any attempt to request new certificates while
 	// authenticated with this cert should be denied.
 	DisallowReissue bool
-<<<<<<< HEAD
+	// CertificateExtensions are user configured ssh key extensions
+	CertificateExtensions []*types.CertExtension
 	// Renewable indicates this certificate is renewable
 	Renewable bool
 	// Generation counts the number of times a certificate has been renewed.
 	Generation uint64
-=======
-	// CertificateExtensions are user configured ssh key extensions
-	CertificateExtensions []*types.CertExtension
->>>>>>> 9bc35b52
 }
 
 // CheckAndSetDefaults checks the user certificate parameters
