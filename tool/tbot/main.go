/*
Copyright 2021-2022 Gravitational, Inc.

Licensed under the Apache License, Version 2.0 (the "License");
you may not use this file except in compliance with the License.
You may obtain a copy of the License at

    http://www.apache.org/licenses/LICENSE-2.0

Unless required by applicable law or agreed to in writing, software
distributed under the License is distributed on an "AS IS" BASIS,
WITHOUT WARRANTIES OR CONDITIONS OF ANY KIND, either express or implied.
See the License for the specific language governing permissions and
limitations under the License.
*/

package main

import (
	"context"
<<<<<<< HEAD
	"crypto/sha256"
	"crypto/x509"
=======
>>>>>>> 0300f52f
	"fmt"
	"os"
	"strings"
	"time"

	"github.com/gravitational/teleport"
	"github.com/gravitational/teleport/api/client/proto"
	"github.com/gravitational/teleport/api/constants"
	"github.com/gravitational/teleport/api/types"
	"github.com/gravitational/teleport/lib/auth"
	"github.com/gravitational/teleport/lib/auth/authclient"
	"github.com/gravitational/teleport/lib/auth/native"
<<<<<<< HEAD
=======
	"github.com/gravitational/teleport/lib/client"
>>>>>>> 0300f52f
	"github.com/gravitational/teleport/lib/services"
	"github.com/gravitational/teleport/lib/tlsca"
	"github.com/gravitational/teleport/lib/utils"
	"github.com/gravitational/teleport/tool/tbot/config"
	"github.com/gravitational/teleport/tool/tbot/identity"
	"github.com/gravitational/trace"
	"github.com/kr/pretty"
	"github.com/sirupsen/logrus"
	"golang.org/x/crypto/ssh"
)

var log = logrus.WithFields(logrus.Fields{
	trace.Component: teleport.ComponentTBot,
})

const (
	authServerEnvVar = "TELEPORT_AUTH_SERVER"
	tokenEnvVar      = "TELEPORT_BOT_TOKEN"
)

func main() {
	if err := Run(os.Args[1:]); err != nil {
		utils.FatalError(err)
		trace.DebugReport(err)
	}
}

func Run(args []string) error {
	var cf config.CLIConf
	utils.InitLogger(utils.LoggingForDaemon, logrus.InfoLevel)

	app := utils.InitCLIParser("tbot", "tbot: Teleport Credential Bot").Interspersed(false)
	app.Flag("debug", "Verbose logging to stdout").Short('d').BoolVar(&cf.Debug)
	app.Flag("config", "tbot.yaml path").Short('c').StringVar(&cf.ConfigPath)

	startCmd := app.Command("start", "Starts the renewal bot, writing certificates to the data dir at a set interval.")
	startCmd.Flag("auth-server", "Specify the Teleport auth server host").Short('a').Envar(authServerEnvVar).StringVar(&cf.AuthServer)
	startCmd.Flag("token", "A bot join token, if attempting to onboard a new bot; used on first connect.").Envar(tokenEnvVar).StringVar(&cf.Token)
	startCmd.Flag("ca-pin", "A repeatable auth server CA hash to pin; used on first connect.").StringsVar(&cf.CAPins)
	startCmd.Flag("data-dir", "Directory to store internal bot data.").StringVar(&cf.DataDir)
	startCmd.Flag("destination-dir", "Directory to write generated certificates").StringVar(&cf.DestinationDir)
	startCmd.Flag("certificate-ttl", "TTL of generated certificates").Default("60m").DurationVar(&cf.CertificateTTL)
	startCmd.Flag("renew-interval", "Interval at which certificates are renewed; must be less than the certificate TTL.").DurationVar(&cf.RenewInterval)

	initCmd := app.Command("init", "Initialize a certificate destination directory for writes from a separate bot user.")
	initCmd.Flag("destination-dir", "Destination directory to initialize.").StringVar(&cf.DestinationDir)
	initCmd.Flag("init-dir", "If multiple destinations are configured, specify which to initialize").StringVar(&cf.InitDir)
	initCmd.Flag("clean", "If set, remove unexpected files and directories from the destination").BoolVar(&cf.Clean)
	initCmd.Arg("bot-user", "Name of the bot Unix user which should have write access to the destination.").Required().StringVar(&cf.BotUser)

	configCmd := app.Command("config", "Parse and dump a config file").Hidden()

	watchCmd := app.Command("watch", "Watch a destination directory for changes.")

	command, err := app.Parse(args)
	if err != nil {
		return trace.Wrap(err)
	}

	// While in debug mode, send logs to stdout.
	if cf.Debug {
		utils.InitLogger(utils.LoggingForDaemon, logrus.DebugLevel)
	}

	botConfig, err := config.FromCLIConf(&cf)
	if err != nil {
		return trace.Wrap(err)
	}

	switch command {
	case startCmd.FullCommand():
		err = onStart(botConfig)
	case configCmd.FullCommand():
		err = onConfig(botConfig)
	case initCmd.FullCommand():
		err = onInit(botConfig, &cf)
	case watchCmd.FullCommand():
		err = onWatch(botConfig)
	default:
		// This should only happen when there's a missing switch case above.
		err = trace.BadParameter("command %q not configured", command)
	}

	return err
}

func onConfig(botConfig *config.BotConfig) error {
	pretty.Println(botConfig)

	return nil
}

func onWatch(botConfig *config.BotConfig) error {
	return trace.NotImplemented("watch not yet implemented")
}

func onStart(botConfig *config.BotConfig) error {
	// Start by loading the bot's primary destination.
	dest, err := botConfig.Storage.GetDestination()
	if err != nil {
		return trace.Wrap(err, "could not read bot storage destination from config")
	}

	addr, err := utils.ParseAddr(botConfig.AuthServer)
	if err != nil {
		return trace.Wrap(err, "invalid auth server address %+v", botConfig.AuthServer)
	}

	var authClient auth.ClientI

	// TODO: graceful shutdown via signal; see #7066
	ctx, cancel := context.WithCancel(context.Background())
	defer cancel()

	// First, attempt to load an identity from storage.
	ident, err := identity.LoadIdentity(dest, identity.BotKinds()...)
	if err == nil {
		identStr, err := describeTLSIdentity(ident)
		if err != nil {
			return trace.Wrap(err)
		}

		log.Infof("Successfully loaded bot identity, %s", identStr)

		// TODO: we should cache the token; if --token is provided but
		// different, assume the user is attempting to start with a new
		// identity. (May want to store a sha256 has to avoid storing the
		// token directly.)
		if botConfig.Onboarding != nil {
			log.Warn("Note: onboarding config ignored as identity was loaded from persistent storage")
		}

		authClient, err = authenticatedUserClientFromIdentity(ctx, ident, botConfig.AuthServer)
		if err != nil {
			return trace.Wrap(err)
		}
	} else {
		// If the identity can't be loaded, assume we're starting fresh and
		// need to generate our initial identity from a token

		// TODO: validate that errors from LoadIdentity are sanely typed; we
		// actually only want to ignore NotFound errors

		onboarding := botConfig.Onboarding
		if onboarding == nil {
			return trace.BadParameter("onboarding config required on first start via CLI or YAML")
		}

		// If no token is present, we can't continue.
		if onboarding.Token == "" {
			return trace.Errorf("unable to start: no identity could be loaded and no token present")
		}

		tlsPrivateKey, sshPublicKey, tlsPublicKey, err := generateKeys()
		if err != nil {
			return trace.Wrap(err, "unable to generate new keypairs")
		}

		log.Info("Attempting to generate new identity from token")
		params := auth.RegisterParams{
			Token: onboarding.Token,
			ID: auth.IdentityID{
				Role: types.RoleBot,
			},
			Servers:            []utils.NetAddr{*addr},
			PublicTLSKey:       tlsPublicKey,
			PublicSSHKey:       sshPublicKey,
			CAPins:             onboarding.CAPins,
			CAPath:             onboarding.CAPath,
			GetHostCredentials: client.HostCredentials,
		}
		certs, err := auth.Register(params)
		if err != nil {
			return trace.Wrap(err)
		}
		ident, err = identity.ReadIdentityFromKeyPair(tlsPrivateKey, sshPublicKey, certs)
		if err != nil {
			return trace.Wrap(err)
		}

		log.Debug("Attempting first connection using initial auth client")
		authClient, err = authenticatedUserClientFromIdentity(ctx, ident, botConfig.AuthServer)
		if err != nil {
			return trace.Wrap(err)
		}

		// Attempt a request to make sure our client works.
		if _, err := authClient.Ping(ctx); err != nil {
			return trace.Wrap(err, "unable to communicate with auth server")
		}

		identStr, err := describeTLSIdentity(ident)
		if err != nil {
			return trace.Wrap(err)
		}
		log.Infof("Successfully generated new bot identity, %s", identStr)

		log.Debugf("Storing new bot identity to %s", dest)
<<<<<<< HEAD
		if err := identity.SaveIdentity(ident, dest, identity.BotKinds()...); err != nil {
			return trace.WrapWithMessage(err, "unable to save generated identity back to destination")
=======
		if err := identity.SaveIdentity(ident, dest); err != nil {
			return trace.Wrap(err, "unable to save generated identity back to destination")
>>>>>>> 0300f52f
		}
	}

	// TODO: handle cases where an identity exists on disk but we might _not_
	// want to use it:
	//  - identity has expired
	//  - user provided a new token (can now compare to the stored tokenhash)
	//  - ???

	watcher, err := authClient.NewWatcher(ctx, types.Watch{
		Kinds: []types.WatchKind{{
			Kind: types.KindCertAuthority,
		}},
	})
	if err != nil {
		return trace.Wrap(err)
	}

	go watchCARotations(watcher)

	defer watcher.Close()

	return renewLoop(ctx, botConfig, authClient, ident)
}

func watchCARotations(watcher types.Watcher) {
	for {
		select {
		case event := <-watcher.Events():
			log.Debugf("CA event: %+v", event)
			// TODO: handle CA rotations
		case <-watcher.Done():
			if err := watcher.Error(); err != nil {
				log.WithError(err).Warnf("error watching for CA rotations")
			}
			return
		}
	}
}

<<<<<<< HEAD
// newIdentityViaAuth contacts the auth server directly to exchange a token for
// a new set of user certificates.
func newIdentityViaAuth(params RegisterParams) (*identity.Identity, error) {
	var client *auth.Client
	var rootCAs []*x509.Certificate
	var err error

	// Build a client to the Auth Server. If a CA pin is specified require the
	// Auth Server is validated. Otherwise attempt to use the CA file on disk
	// but if it's not available connect without validating the Auth Server CA.
	switch {
	case len(params.CAPins) != 0:
		client, rootCAs, err = pinAuthClient(params)
	default:
		// TODO: need to handle an empty list of root CAs in this case. Should
		// we just trust on first connect and save the root CA?
		client, rootCAs, err = insecureAuthClient(params)
	}
	if err != nil {
		return nil, trace.Wrap(err)
	}
	defer client.Close()
	if err != nil {
		return nil, trace.WrapWithMessage(err, "Could not create an unauthenticated auth client")
	}

	// Note: GenerateInitialRenewableUserCerts will fetch _only_ the cluster's
	// user CA cert. However, to communicate with the auth server, we'll also
	// need to fetch the cluster's host CA cert, which we should have fetched
	// earlier while initializing the auth client.
	certs, err := client.GenerateInitialRenewableUserCerts(context.Background(), proto.RenewableCertsRequest{
		Token:     params.Token,
		PublicKey: params.PublicSSHKey,
	})
	if err != nil {
		return nil, trace.WrapWithMessage(err, "Could not generate initial user certificates")
	}

	// Append any additional root CAs we received as part of the auth process
	// (i.e. the host CA cert)
	for _, cert := range rootCAs {
		pemBytes, err := tlsca.MarshalCertificatePEM(cert)
		if err != nil {
			return nil, trace.Wrap(err)
		}
		certs.TLSCACerts = append(certs.TLSCACerts, pemBytes)
	}

	tokenHash := fmt.Sprintf("%x", sha256.Sum256([]byte(params.Token)))
	loadParams := identity.LoadIdentityParams{
		PrivateKeyBytes: params.PrivateKey,
		PublicKeyBytes:  params.PublicSSHKey,
		TokenHashBytes:  []byte(tokenHash),
	}

	return identity.ReadIdentityFromStore(&loadParams, certs, identity.KindBotInternal, identity.KindTLS)
}

=======
>>>>>>> 0300f52f
func renewIdentityViaAuth(
	ctx context.Context,
	client auth.ClientI,
	currentIdentity *identity.Identity,
	certTTL time.Duration,
) (*identity.Identity, error) {
	// TODO: enforce expiration > renewal period (by what margin?)

	// Ask the auth server to generate a new set of certs with a new
	// expiration date.
<<<<<<< HEAD
	certs, err := client.GenerateUserCerts(context.Background(), proto.UserCertsRequest{
		PublicKey: currentIdentity.PublicKeyBytes,
=======
	certs, err := client.GenerateUserCerts(ctx, proto.UserCertsRequest{
		PublicKey: currentIdentity.SSHPublicKeyBytes,
>>>>>>> 0300f52f
		Username:  currentIdentity.XCert.Subject.CommonName,
		Expires:   time.Now().Add(certTTL),
	})
	if err != nil {
		return nil, trace.Wrap(err)
	}

<<<<<<< HEAD
	// The root CA included with the returned user certs will only contain the
	// Teleport User CA. We'll also need the host CA for future API calls.
	localCA, err := client.GetClusterCACert()
	if err != nil {
		return nil, trace.Wrap(err)
	}

	caCerts, err := tlsca.ParseCertificatePEMs(localCA.TLSCA)
	if err != nil {
		return nil, trace.Wrap(err)
	}

	// Append the host CAs from the auth server.
	for _, cert := range caCerts {
		pemBytes, err := tlsca.MarshalCertificatePEM(cert)
		if err != nil {
			return nil, trace.Wrap(err)
		}
		certs.TLSCACerts = append(certs.TLSCACerts, pemBytes)
	}

	newIdentity, err := identity.ReadIdentityFromStore(
		currentIdentity.Params(),
=======
	newIdentity, err := identity.ReadIdentityFromKeyPair(
		currentIdentity.KeyBytes,
		currentIdentity.SSHPublicKeyBytes,
>>>>>>> 0300f52f
		certs,
		identity.KindBotInternal, identity.KindTLS,
	)
	if err != nil {
		return nil, trace.Wrap(err)
	}

	return newIdentity, nil
}

// fetchDefaultRoles requests the bot's own role from the auth server and
// extracts its full list of allowed roles.
func fetchDefaultRoles(ctx context.Context, roleGetter services.RoleGetter, botRole string) ([]string, error) {
	role, err := roleGetter.GetRole(ctx, botRole)
	if err != nil {
		return nil, trace.Wrap(err)
	}

	conditions := role.GetImpersonateConditions(types.Allow)
	return conditions.Roles, nil
}

// describeTLSIdentity writes an informational message about the given identity to
// the log.
func describeTLSIdentity(ident *identity.Identity) (string, error) {
	cert := ident.XCert
	if cert == nil {
		return "", trace.BadParameter("attempted to describe TLS identity without TLS credentials")
	}

	tlsIdent, err := tlsca.FromSubject(cert.Subject, cert.NotAfter)
	if err != nil {
		return "", trace.Wrap(err, "bot TLS certificate can not be parsed as an identity")
	}

	var principals []string
<<<<<<< HEAD
	for _, principal := range tlsIdent.Principals {
		if !strings.HasPrefix(principal, nologinPrefix) {
=======
	for _, principal := range ident.Cert.ValidPrincipals {
		if !strings.HasPrefix(principal, constants.NoLoginPrefix) {
>>>>>>> 0300f52f
			principals = append(principals, principal)
		}
	}

	duration := cert.NotAfter.Sub(cert.NotBefore)
	return fmt.Sprintf(
<<<<<<< HEAD
		"valid: after=%v, before=%v, duration=%s | kind=tls, renewable=%v, disallow-reissue=%v, roles=%v, principals=%v",
		cert.NotBefore.Format(time.RFC3339),
		cert.NotAfter.Format(time.RFC3339),
=======
		"valid: after=%v, before=%v, duration=%s | properties: renewable=%v, disallow-reissue=%v, roles=%v, principals=%v, generation=%v",
		time.Unix(int64(ident.Cert.ValidAfter), 0),
		time.Unix(int64(ident.Cert.ValidBefore), 0),
>>>>>>> 0300f52f
		duration,
		tlsIdent.Renewable,
		tlsIdent.DisallowReissue,
		tlsIdent.Groups,
		principals,
		tlsIdent.Generation,
	), nil
}

<<<<<<< HEAD
// describeIdentity writes an informational message about the given identity to
// the log.
func describeSSHIdentity(ident *identity.Identity) (string, error) {
	cert := ident.Cert
	if cert == nil {
		return "", trace.BadParameter("attempted to describe SSH identity without SSH credentials")
	}

	// TODO: pending #10098 (renewable flag not added to SSH certs)
	//renewable := false
	//if _, ok := cert.Extensions[teleport.CertExtensionRenewable]; ok {
	//	renewable = true
	//}

	disallowReissue := false
	if _, ok := cert.Extensions[teleport.CertExtensionDisallowReissue]; ok {
		disallowReissue = true
	}

	var roles []string
	if rolesStr, ok := cert.Extensions[teleport.CertExtensionTeleportRoles]; ok {
		if actualRoles, err := services.UnmarshalCertRoles(rolesStr); err == nil {
			roles = actualRoles
		}
	}

	var principals []string
	for _, principal := range cert.ValidPrincipals {
		if !strings.HasPrefix(principal, nologinPrefix) {
			principals = append(principals, principal)
		}
	}

	duration := time.Second * time.Duration(cert.ValidBefore-cert.ValidAfter)
	return fmt.Sprintf(
		"valid: after=%v, before=%v, duration=%s | kind=ssh, disallow-reissue=%v, roles=%v, principals=%v",
		time.Unix(int64(cert.ValidAfter), 0).Format(time.RFC3339),
		time.Unix(int64(cert.ValidBefore), 0).Format(time.RFC3339),
		duration,
		disallowReissue,
		roles,
		principals,
	), nil
}

func renewLoop(cfg *config.BotConfig, client *auth.Client, ident *identity.Identity) error {
=======
func renewLoop(ctx context.Context, cfg *config.BotConfig, client auth.ClientI, ident *identity.Identity) error {
>>>>>>> 0300f52f
	// TODO: failures here should probably not just end the renewal loop, there
	// should be some retry / back-off logic.

	// TODO: what should this interval be? should it be user configurable?
	// Also, must be < the validity period.
	// TODO: validate that cert is actually renewable.

	log.Infof("Beginning renewal loop: ttl=%s interval=%s", cfg.CertificateTTL, cfg.RenewInterval)
	if cfg.RenewInterval > cfg.CertificateTTL {
		log.Errorf(
			"Certificate TTL (%s) is shorter than the renewal interval (%s). The next renewal is likely to fail.",
			cfg.CertificateTTL,
			cfg.RenewInterval,
		)
	}

	// Determine where the bot should write its internal data (renewable cert
	// etc)
	botDestination, err := cfg.Storage.GetDestination()
	if err != nil {
		return trace.Wrap(err)
	}

	ticker := time.NewTicker(cfg.RenewInterval)
	defer ticker.Stop()
	for {
		log.Debug("Attempting to renew bot certificates...")
		newIdentity, err := renewIdentityViaAuth(ctx, client, ident, cfg.CertificateTTL)
		if err != nil {
			return trace.Wrap(err)
		}

		identStr, err := describeTLSIdentity(ident)
		if err != nil {
			return trace.Wrap(err, "Could not describe bot identity at %s", botDestination)
		}

		log.Infof("Successfully renewed bot certificates, %s", identStr)

		// TODO: warn if duration < certTTL? would indicate TTL > server's max renewable cert TTL
		// TODO: error if duration < renewalInterval? next renewal attempt will fail

		// Immediately attempt to reconnect using the new identity (still
		// haven't persisted the known-good certs).
		newClient, err := authenticatedUserClientFromIdentity(ctx, newIdentity, cfg.AuthServer)
		if err != nil {
			return trace.Wrap(err)
		}

		// Attempt a request to make sure our client works.
		// TODO: consider a retry/backoff loop.
		if _, err := newClient.Ping(ctx); err != nil {
			return trace.Wrap(err, "unable to communicate with auth server")
		}

		log.Debug("Auth client now using renewed credentials.")
		client = newClient
		ident = newIdentity

		// Now that we're sure the new creds work, persist them.
		if err := identity.SaveIdentity(newIdentity, botDestination, identity.BotKinds()...); err != nil {
			return trace.Wrap(err)
		}

		// Determine the default role list based on the bot role. The role's
		// name should match the certificate's Key ID (user and role names
		// should all match bot-$name)
<<<<<<< HEAD
		botResourceName := ident.XCert.Subject.CommonName
		defaultRoles, err := fetchDefaultRoles(context.Background(), client, botResourceName)
=======
		defaultRoles, err := fetchDefaultRoles(ctx, client, ident.Cert.KeyId)
>>>>>>> 0300f52f
		if err != nil {
			log.WithError(err).Warnf("Unable to determine default roles, no roles will be requested if unspecified")
			defaultRoles = []string{}
		}

		// Next, generate impersonated certs
		expires := ident.XCert.NotAfter
		for _, dest := range cfg.Destinations {
			destImpl, err := dest.GetDestination()
			if err != nil {
				return trace.Wrap(err)
			}

			var desiredRoles []string
			if len(dest.Roles) > 0 {
				desiredRoles = dest.Roles
			} else {
				log.Debugf("Destination specified no roles, defaults will be requested: %v", defaultRoles)
				desiredRoles = defaultRoles
			}

<<<<<<< HEAD
			impersonatedIdent, err := generateImpersonatedIdentity(client, ident, expires, desiredRoles, dest.Kinds)
=======
			impersonatedIdent, err := generateImpersonatedIdentity(ctx, client, ident, expires, desiredRoles)
>>>>>>> 0300f52f
			if err != nil {
				return trace.Wrap(err, "Failed to generate impersonated certs for %s: %+v", destImpl, err)
			}

<<<<<<< HEAD
			var impersonatedIdentStr string
			if dest.ContainsKind(identity.KindTLS) {
				impersonatedIdentStr, err = describeTLSIdentity(impersonatedIdent)
				if err != nil {
					return trace.WrapWithMessage(err, "could not describe impersonated certs for destination %s", destImpl)
				}
			} else {
				// Note: kinds must contain at least 1 of TLS or SSH
				impersonatedIdentStr, err = describeSSHIdentity(impersonatedIdent)
				if err != nil {
					return trace.WrapWithMessage(err, "could not describe impersonated certs for destination %s", destImpl)
				}
			}
			log.Infof("Successfully renewed impersonated certificates for %s, %s", destImpl, impersonatedIdentStr)

			if err := identity.SaveIdentity(impersonatedIdent, destImpl, dest.Kinds...); err != nil {
				return trace.WrapWithMessage(err, "failed to save impersonated identity to destination %s", destImpl)
=======
			impersonatedIdentStr, err := describeIdentity(impersonatedIdent)
			if err != nil {
				return trace.Wrap(err, "could not describe impersonated certs for destination %s", destImpl)
			}
			log.Infof("Successfully renewed impersonated certificates for %s, %s", destImpl, impersonatedIdentStr)

			if err := identity.SaveIdentity(impersonatedIdent, destImpl); err != nil {
				return trace.Wrap(err, "failed to save impersonated identity to destination %s", destImpl)
>>>>>>> 0300f52f
			}

			for _, templateConfig := range dest.Configs {
				template, err := templateConfig.GetConfigTemplate()
				if err != nil {
					return trace.Wrap(err)
				}

				if err := template.Render(ctx, client, impersonatedIdent, dest); err != nil {
					log.WithError(err).Warnf("Failed to render config template %+v", templateConfig)
				}
			}
		}

		log.Infof("Persisted new certificates to disk. Next renewal in approximately %s", cfg.RenewInterval)

		select {
		case <-ctx.Done():
			return nil
		case <-ticker.C:
			continue
		}

	}
}

func authenticatedUserClientFromIdentity(ctx context.Context, id *identity.Identity, authServer string) (auth.ClientI, error) {
	tlsConfig, err := id.TLSConfig(nil /* cipherSuites */)
	if err != nil {
		return nil, trace.Wrap(err)
	}

	sshConfig, err := id.SSHClientConfig()
	if err != nil {
		return nil, trace.Wrap(err)
	}

	authAddr, err := utils.ParseAddr(authServer)
	if err != nil {
		return nil, trace.Wrap(err)
	}

	authClientConfig := &authclient.Config{
		TLS:         tlsConfig,
		SSH:         sshConfig,
		AuthServers: []utils.NetAddr{*authAddr},
		Log:         log,
	}

	c, err := authclient.Connect(ctx, authClientConfig)
	return c, trace.Wrap(err)
}

func generateImpersonatedIdentity(
	ctx context.Context,
	client auth.ClientI,
	currentIdentity *identity.Identity,
	expires time.Time,
	roleRequests []string,
	kinds []identity.ArtifactKind,
) (*identity.Identity, error) {
	// TODO: enforce expiration > renewal period (by what margin?)

	// Generate a fresh keypair for the impersonated identity. We don't care to
	// reuse keys here: impersonated certs might not be as well-protected so
	// constantly rotating private keys
	privateKey, publicKey, err := native.GenerateKeyPair("")
	if err != nil {
		return nil, trace.Wrap(err)
	}

	// First, ask the auth server to generate a new set of certs with a new
	// expiration date.
	certs, err := client.GenerateUserCerts(ctx, proto.UserCertsRequest{
		PublicKey:    publicKey,
		Username:     currentIdentity.XCert.Subject.CommonName,
		Expires:      expires,
		RoleRequests: roleRequests,
	})
	if err != nil {
		return nil, trace.Wrap(err)
	}

	// The root CA included with the returned user certs will only contain the
	// Teleport User CA. We'll also need the host CA for future API calls.
	localCA, err := client.GetClusterCACert()
	if err != nil {
		return nil, trace.Wrap(err)
	}

	caCerts, err := tlsca.ParseCertificatePEMs(localCA.TLSCA)
	if err != nil {
		return nil, trace.Wrap(err)
	}

	// Append the host CAs from the auth server.
	for _, cert := range caCerts {
		pemBytes, err := tlsca.MarshalCertificatePEM(cert)
		if err != nil {
			return nil, trace.Wrap(err)
		}
		certs.TLSCACerts = append(certs.TLSCACerts, pemBytes)
	}

	newIdentity, err := identity.ReadIdentityFromStore(&identity.LoadIdentityParams{
		PrivateKeyBytes: privateKey,
		PublicKeyBytes:  publicKey,
	}, certs, kinds...)
	if err != nil {
		return nil, trace.Wrap(err)
	}

	return newIdentity, nil
}

func generateKeys() (private, sshpub, tlspub []byte, err error) {
	privateKey, publicKey, err := native.GenerateKeyPair("")
	if err != nil {
		return nil, nil, nil, trace.Wrap(err)
	}

	sshPrivateKey, err := ssh.ParseRawPrivateKey(privateKey)
	if err != nil {
		return nil, nil, nil, trace.Wrap(err)
	}

	tlsPublicKey, err := tlsca.MarshalPublicKeyFromPrivateKeyPEM(sshPrivateKey)
	if err != nil {
		return nil, nil, nil, trace.Wrap(err)
	}

	return privateKey, publicKey, tlsPublicKey, nil
}<|MERGE_RESOLUTION|>--- conflicted
+++ resolved
@@ -18,11 +18,7 @@
 
 import (
 	"context"
-<<<<<<< HEAD
 	"crypto/sha256"
-	"crypto/x509"
-=======
->>>>>>> 0300f52f
 	"fmt"
 	"os"
 	"strings"
@@ -35,10 +31,7 @@
 	"github.com/gravitational/teleport/lib/auth"
 	"github.com/gravitational/teleport/lib/auth/authclient"
 	"github.com/gravitational/teleport/lib/auth/native"
-<<<<<<< HEAD
-=======
 	"github.com/gravitational/teleport/lib/client"
->>>>>>> 0300f52f
 	"github.com/gravitational/teleport/lib/services"
 	"github.com/gravitational/teleport/lib/tlsca"
 	"github.com/gravitational/teleport/lib/utils"
@@ -192,7 +185,7 @@
 			return trace.Errorf("unable to start: no identity could be loaded and no token present")
 		}
 
-		tlsPrivateKey, sshPublicKey, tlsPublicKey, err := generateKeys()
+		privateKey, sshPublicKey, tlsPublicKey, err := generateKeys()
 		if err != nil {
 			return trace.Wrap(err, "unable to generate new keypairs")
 		}
@@ -214,7 +207,13 @@
 		if err != nil {
 			return trace.Wrap(err)
 		}
-		ident, err = identity.ReadIdentityFromKeyPair(tlsPrivateKey, sshPublicKey, certs)
+
+		tokenHash := fmt.Sprintf("%x", sha256.Sum256([]byte(params.Token)))
+		ident, err = identity.ReadIdentityFromStore(&identity.LoadIdentityParams{
+			PrivateKeyBytes: privateKey,
+			PublicKeyBytes:  sshPublicKey,
+			TokenHashBytes:  []byte(tokenHash),
+		}, certs, identity.BotKinds()...)
 		if err != nil {
 			return trace.Wrap(err)
 		}
@@ -237,13 +236,8 @@
 		log.Infof("Successfully generated new bot identity, %s", identStr)
 
 		log.Debugf("Storing new bot identity to %s", dest)
-<<<<<<< HEAD
 		if err := identity.SaveIdentity(ident, dest, identity.BotKinds()...); err != nil {
-			return trace.WrapWithMessage(err, "unable to save generated identity back to destination")
-=======
-		if err := identity.SaveIdentity(ident, dest); err != nil {
 			return trace.Wrap(err, "unable to save generated identity back to destination")
->>>>>>> 0300f52f
 		}
 	}
 
@@ -284,67 +278,6 @@
 	}
 }
 
-<<<<<<< HEAD
-// newIdentityViaAuth contacts the auth server directly to exchange a token for
-// a new set of user certificates.
-func newIdentityViaAuth(params RegisterParams) (*identity.Identity, error) {
-	var client *auth.Client
-	var rootCAs []*x509.Certificate
-	var err error
-
-	// Build a client to the Auth Server. If a CA pin is specified require the
-	// Auth Server is validated. Otherwise attempt to use the CA file on disk
-	// but if it's not available connect without validating the Auth Server CA.
-	switch {
-	case len(params.CAPins) != 0:
-		client, rootCAs, err = pinAuthClient(params)
-	default:
-		// TODO: need to handle an empty list of root CAs in this case. Should
-		// we just trust on first connect and save the root CA?
-		client, rootCAs, err = insecureAuthClient(params)
-	}
-	if err != nil {
-		return nil, trace.Wrap(err)
-	}
-	defer client.Close()
-	if err != nil {
-		return nil, trace.WrapWithMessage(err, "Could not create an unauthenticated auth client")
-	}
-
-	// Note: GenerateInitialRenewableUserCerts will fetch _only_ the cluster's
-	// user CA cert. However, to communicate with the auth server, we'll also
-	// need to fetch the cluster's host CA cert, which we should have fetched
-	// earlier while initializing the auth client.
-	certs, err := client.GenerateInitialRenewableUserCerts(context.Background(), proto.RenewableCertsRequest{
-		Token:     params.Token,
-		PublicKey: params.PublicSSHKey,
-	})
-	if err != nil {
-		return nil, trace.WrapWithMessage(err, "Could not generate initial user certificates")
-	}
-
-	// Append any additional root CAs we received as part of the auth process
-	// (i.e. the host CA cert)
-	for _, cert := range rootCAs {
-		pemBytes, err := tlsca.MarshalCertificatePEM(cert)
-		if err != nil {
-			return nil, trace.Wrap(err)
-		}
-		certs.TLSCACerts = append(certs.TLSCACerts, pemBytes)
-	}
-
-	tokenHash := fmt.Sprintf("%x", sha256.Sum256([]byte(params.Token)))
-	loadParams := identity.LoadIdentityParams{
-		PrivateKeyBytes: params.PrivateKey,
-		PublicKeyBytes:  params.PublicSSHKey,
-		TokenHashBytes:  []byte(tokenHash),
-	}
-
-	return identity.ReadIdentityFromStore(&loadParams, certs, identity.KindBotInternal, identity.KindTLS)
-}
-
-=======
->>>>>>> 0300f52f
 func renewIdentityViaAuth(
 	ctx context.Context,
 	client auth.ClientI,
@@ -355,13 +288,8 @@
 
 	// Ask the auth server to generate a new set of certs with a new
 	// expiration date.
-<<<<<<< HEAD
-	certs, err := client.GenerateUserCerts(context.Background(), proto.UserCertsRequest{
+	certs, err := client.GenerateUserCerts(ctx, proto.UserCertsRequest{
 		PublicKey: currentIdentity.PublicKeyBytes,
-=======
-	certs, err := client.GenerateUserCerts(ctx, proto.UserCertsRequest{
-		PublicKey: currentIdentity.SSHPublicKeyBytes,
->>>>>>> 0300f52f
 		Username:  currentIdentity.XCert.Subject.CommonName,
 		Expires:   time.Now().Add(certTTL),
 	})
@@ -369,37 +297,10 @@
 		return nil, trace.Wrap(err)
 	}
 
-<<<<<<< HEAD
-	// The root CA included with the returned user certs will only contain the
-	// Teleport User CA. We'll also need the host CA for future API calls.
-	localCA, err := client.GetClusterCACert()
-	if err != nil {
-		return nil, trace.Wrap(err)
-	}
-
-	caCerts, err := tlsca.ParseCertificatePEMs(localCA.TLSCA)
-	if err != nil {
-		return nil, trace.Wrap(err)
-	}
-
-	// Append the host CAs from the auth server.
-	for _, cert := range caCerts {
-		pemBytes, err := tlsca.MarshalCertificatePEM(cert)
-		if err != nil {
-			return nil, trace.Wrap(err)
-		}
-		certs.TLSCACerts = append(certs.TLSCACerts, pemBytes)
-	}
-
 	newIdentity, err := identity.ReadIdentityFromStore(
 		currentIdentity.Params(),
-=======
-	newIdentity, err := identity.ReadIdentityFromKeyPair(
-		currentIdentity.KeyBytes,
-		currentIdentity.SSHPublicKeyBytes,
->>>>>>> 0300f52f
 		certs,
-		identity.KindBotInternal, identity.KindTLS,
+		identity.BotKinds()...,
 	)
 	if err != nil {
 		return nil, trace.Wrap(err)
@@ -434,28 +335,17 @@
 	}
 
 	var principals []string
-<<<<<<< HEAD
 	for _, principal := range tlsIdent.Principals {
-		if !strings.HasPrefix(principal, nologinPrefix) {
-=======
-	for _, principal := range ident.Cert.ValidPrincipals {
 		if !strings.HasPrefix(principal, constants.NoLoginPrefix) {
->>>>>>> 0300f52f
 			principals = append(principals, principal)
 		}
 	}
 
 	duration := cert.NotAfter.Sub(cert.NotBefore)
 	return fmt.Sprintf(
-<<<<<<< HEAD
-		"valid: after=%v, before=%v, duration=%s | kind=tls, renewable=%v, disallow-reissue=%v, roles=%v, principals=%v",
+		"valid: after=%v, before=%v, duration=%s | kind=tls, renewable=%v, disallow-reissue=%v, roles=%v, principals=%v, generation=%v",
 		cert.NotBefore.Format(time.RFC3339),
 		cert.NotAfter.Format(time.RFC3339),
-=======
-		"valid: after=%v, before=%v, duration=%s | properties: renewable=%v, disallow-reissue=%v, roles=%v, principals=%v, generation=%v",
-		time.Unix(int64(ident.Cert.ValidAfter), 0),
-		time.Unix(int64(ident.Cert.ValidBefore), 0),
->>>>>>> 0300f52f
 		duration,
 		tlsIdent.Renewable,
 		tlsIdent.DisallowReissue,
@@ -465,9 +355,8 @@
 	), nil
 }
 
-<<<<<<< HEAD
-// describeIdentity writes an informational message about the given identity to
-// the log.
+// describeSSHIdentity writes an informational message about the given SSH
+// identity to the log.
 func describeSSHIdentity(ident *identity.Identity) (string, error) {
 	cert := ident.Cert
 	if cert == nil {
@@ -494,7 +383,7 @@
 
 	var principals []string
 	for _, principal := range cert.ValidPrincipals {
-		if !strings.HasPrefix(principal, nologinPrefix) {
+		if !strings.HasPrefix(principal, constants.NoLoginPrefix) {
 			principals = append(principals, principal)
 		}
 	}
@@ -511,10 +400,7 @@
 	), nil
 }
 
-func renewLoop(cfg *config.BotConfig, client *auth.Client, ident *identity.Identity) error {
-=======
 func renewLoop(ctx context.Context, cfg *config.BotConfig, client auth.ClientI, ident *identity.Identity) error {
->>>>>>> 0300f52f
 	// TODO: failures here should probably not just end the renewal loop, there
 	// should be some retry / back-off logic.
 
@@ -582,12 +468,8 @@
 		// Determine the default role list based on the bot role. The role's
 		// name should match the certificate's Key ID (user and role names
 		// should all match bot-$name)
-<<<<<<< HEAD
 		botResourceName := ident.XCert.Subject.CommonName
-		defaultRoles, err := fetchDefaultRoles(context.Background(), client, botResourceName)
-=======
-		defaultRoles, err := fetchDefaultRoles(ctx, client, ident.Cert.KeyId)
->>>>>>> 0300f52f
+		defaultRoles, err := fetchDefaultRoles(ctx, client, botResourceName)
 		if err != nil {
 			log.WithError(err).Warnf("Unable to determine default roles, no roles will be requested if unspecified")
 			defaultRoles = []string{}
@@ -609,43 +491,28 @@
 				desiredRoles = defaultRoles
 			}
 
-<<<<<<< HEAD
-			impersonatedIdent, err := generateImpersonatedIdentity(client, ident, expires, desiredRoles, dest.Kinds)
-=======
-			impersonatedIdent, err := generateImpersonatedIdentity(ctx, client, ident, expires, desiredRoles)
->>>>>>> 0300f52f
+			impersonatedIdent, err := generateImpersonatedIdentity(ctx, client, ident, expires, desiredRoles, dest.Kinds)
 			if err != nil {
 				return trace.Wrap(err, "Failed to generate impersonated certs for %s: %+v", destImpl, err)
 			}
 
-<<<<<<< HEAD
 			var impersonatedIdentStr string
 			if dest.ContainsKind(identity.KindTLS) {
 				impersonatedIdentStr, err = describeTLSIdentity(impersonatedIdent)
 				if err != nil {
-					return trace.WrapWithMessage(err, "could not describe impersonated certs for destination %s", destImpl)
+					return trace.Wrap(err, "could not describe impersonated certs for destination %s", destImpl)
 				}
 			} else {
 				// Note: kinds must contain at least 1 of TLS or SSH
 				impersonatedIdentStr, err = describeSSHIdentity(impersonatedIdent)
 				if err != nil {
-					return trace.WrapWithMessage(err, "could not describe impersonated certs for destination %s", destImpl)
+					return trace.Wrap(err, "could not describe impersonated certs for destination %s", destImpl)
 				}
 			}
 			log.Infof("Successfully renewed impersonated certificates for %s, %s", destImpl, impersonatedIdentStr)
 
 			if err := identity.SaveIdentity(impersonatedIdent, destImpl, dest.Kinds...); err != nil {
-				return trace.WrapWithMessage(err, "failed to save impersonated identity to destination %s", destImpl)
-=======
-			impersonatedIdentStr, err := describeIdentity(impersonatedIdent)
-			if err != nil {
-				return trace.Wrap(err, "could not describe impersonated certs for destination %s", destImpl)
-			}
-			log.Infof("Successfully renewed impersonated certificates for %s, %s", destImpl, impersonatedIdentStr)
-
-			if err := identity.SaveIdentity(impersonatedIdent, destImpl); err != nil {
 				return trace.Wrap(err, "failed to save impersonated identity to destination %s", destImpl)
->>>>>>> 0300f52f
 			}
 
 			for _, templateConfig := range dest.Configs {
@@ -672,7 +539,15 @@
 	}
 }
 
+// authenticatedUserClientFromIdentity creates a new auth client from the given
+// identity. Note that depending on the connection address given, this may
+// attempt to connect via the proxy and therefore requires both SSH and TLS
+// credentials.
 func authenticatedUserClientFromIdentity(ctx context.Context, id *identity.Identity, authServer string) (auth.ClientI, error) {
+	if id.Cert == nil || id.XCert == nil {
+		return nil, trace.BadParameter("auth client requires a fully formed identity")
+	}
+
 	tlsConfig, err := id.TLSConfig(nil /* cipherSuites */)
 	if err != nil {
 		return nil, trace.Wrap(err)
